--- conflicted
+++ resolved
@@ -7,13 +7,6 @@
             "name": "targetSensor"
         },
         {
-<<<<<<< HEAD
-            "dataType": "string",
-            "name": "targetCapability"
-        },
-        {
-=======
->>>>>>> a7355c41
             "dataType": "integer",
             "name": "pollingInterval"
         }
